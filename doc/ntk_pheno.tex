\ac{General comments: the paging of the figuers is all messed up, but I will fix
it once we know what we want to keep (and discard).} The NTK, introduced in
Sec.~\ref{sec:GradFlow}, provides a powerful framework for understanding neural
network dynamics during training. Originally developed by Jacot et
al.~\cite{jacot2018neural} to analyze infinite-width feed-forward networks, the
NTK theory has since been extended to diverse architectures including
convolutional networks~\cite{arora2019exact} and recurrent
networks~\cite{alemohammad2021recurrent}. This theoretical framework has proven
invaluable for characterizing learning dynamics and generalization properties
across various network designs.

From Eq.~\eqref{eq:FlowEquationNoIndices}, we observe that the NTK encodes the
dependence on the architecture of the network and governs its training dynamics.
The analysis of the NTK properties is thus crucial for understanding the network
behaviour during training. We first show the properties of the NTK at
initialisation, before moving to the training phase, where we provide a detailed
study of the NTK in the context of the NNPDF methodology. To this end, we
performed a fit of $T_3$ using the NNPDF methodology with the dataset described
in Sec.~???. We initialized an ensemble of $N_{\rm Rep} = 100$ replicas with
identical architecture, training each replica independently using gradient
descent (GD) optimization. As our focus here is on NTK properties rather than
physical predictions, we use synthetic data with controlled noise
characteristics, namely L0, L1, and L2 data generations. Throughout training, we
track the evolution of the NTK to understand how the network's effective
dynamics change as it learns the target function.

% ===================================
\begin{figure}[h!]
  \centering
  \includegraphics[width=0.90\textwidth]{../plots/ntk_pheno/ntk_initialization_with_uncertainty.pdf}
  \caption{Frobenius norm of the NTK at initialisation, $\lVert \Theta_0
  \rVert$, in function of the width of the network. On the left, central values
  and uncertainty bands are obtained as mean and one-sigma deviation of the
  ensemble of networks (left). The relative uncertainty is also shown (right)}
  \label{fig:NTKInit}
\end{figure}
% ===================================

% ===================================
\begin{figure}[h!]
  \centering
<<<<<<< HEAD
  \includegraphics[width=0.90\textwidth]{../plots/ntk_pheno/ntk_initialization_arch.pdf}
  \caption{Spectrum of the NTK for the first three architectures displayed in
=======
  \includegraphics[width=0.90\textwidth]{plots/ntk_eigenvalue_spectrum.pdf}
  \caption{Spectrum of the NTK for the architectures shown in
>>>>>>> c58137a6
  Fig.~\ref{fig:NTKInit}. \ac{I'm thinking of removing uncertainty bands.}}
  \label{fig:NTKSpectrum}
\end{figure}
% ===================================
We first discuss the properties of the NTK at initialisation, that is when the
network is blind to data. We remind that, at this stage, the NTK depends on the
$x$-grid of input and on the architecture. It is argued in the literature that,
in the large-width limit, the variance of the NTK tends to zero with the size of
the architecture (see, \textit{e.g.}, \cite{Roberts:2021fes}). In order to
assess this property of the NTK, we compute the Frobenius norm of the NTK over
an ensemble of networks for different architectures. For each architecture, we
take mean value and standard deviation as statistical estimators of the
ensemble. The result is displayed in Fig.~\ref{fig:NTKInit}. From this figure,
we can confirm that the variance of the NTK becomes smaller with the size of the
network. Note that, in addition to the scaling $\mathcal{O}(1/n)$ theoretically
predicted in the large networks, the uncertainty bands include bootstrap errors
due to the finite size of the ensemble. \ac{I can say something more here.}

Another feature of the NTK is shown in Fig.~\ref{fig:NTKSpectrum}, where the
spectrum of the NTK is shown for four different architectures. As debated in the
literature, the spectrum of the NTK is heavily hierarchical, and only few
eigenvalues are actually non-zero\footnote{Note that, due to the large
difference in magnitude of the eigenvalues, the relative precision of the
machine introduces noise noise in the decomposition, so that small eigenvalues
should be effectively considered zero. We will discuss the cut-off tolerance
later, when will discuss the training process in more details.}. This means that
only a small subset of active directions can inform the network during training,
as it will be discussed later. Note that, at least at initialisation, these
observations do not depend on the architecture.

% ===================================
\begin{figure}[h!]
  \centering
  \includegraphics[width=0.6\textwidth]{../plots/ntk_pheno/delta_ntk.pdf}
  \caption{Relative variation of the NTK during training for L0, L1, and L2
  data. Error bands correspond to one-sigma uncertainties over the ensemble of
  networks.}
  \label{fig:NTKTime}
\end{figure}
% ===================================
Having established the properties of the NTK at initialisation, we now discuss
its behaviour during training. In the machine learning literature, it is argued
that the NTK remains constant during training provided that the width of the
network is large enough. Here we show that this is not the case, at least for
the NNPDF methodology. In Fig.~\ref{fig:NTKTime}, we show the relative variation
of the Frobenius norm of the NTK
\begin{equation}
\delta \Theta_t = \frac{\lVert \Theta_{t+1} - \Theta_t \rVert}{\lVert \Theta_t \rVert} \;,
\label{eq:DeltaNTK}
\end{equation}
during training for three different datasets, L0, L1, and L2. We observe that
the NTK does not remain constant during training, but rather it tends to change
with time. In the figure, we can identify two different phases. The first one
covers the initial part of the training. From Fig.~\ref{fig:NTKTime}, we see
that the is rather sensitive to the evolution, in strong contrast with the
observations argued in the machine learning literature. Note also that this
initial peak is more pronounced for L2 data. This is consistent with the fact
that the NTK (\textit{i.e.}, the architecture) needs to accommodate the noise in
the data, thus leading to a larger variation of the NTK. On the other hand,
after this initial phase, the NTK tends to stabilize. We will refer to this
second phase as the \textit{lazy training}, in keeping with the terminology
adopted in the literature. We conclude that, in this phase, the NTK does not
change significantly. As a consequence, this suggests that the theory of the
infinite-width networks during training can be applied only after the initial
phase, when the NTK has stabilized, as discussed later in this article.

<<<<<<< HEAD
=======
\begin{figure}
  \centering
  \includegraphics[width=0.75\textwidth]{plots/eigval_L0.png}
  \caption{First eigenvalues of the NTK.}
  \label{fig:NTKFirstEigval}
\end{figure}

>>>>>>> c58137a6
% ===================================
\begin{figure}[h!]
  \centering
  \includegraphics[width=0.48\textwidth]{../plots/ntk_pheno/ntk_eigvals_L0_L1_L2_n_1.pdf}
  \includegraphics[width=0.48\textwidth]{../plots/ntk_pheno/ntk_eigvals_L0_L1_L2_n_2.pdf}
  \includegraphics[width=0.48\textwidth]{../plots/ntk_pheno/ntk_eigvals_L0_L1_L2_n_3.pdf}
  \includegraphics[width=0.48\textwidth]{../plots/ntk_pheno/ntk_eigvals_L0_L1_L2_n_4.pdf}
  \includegraphics[width=0.48\textwidth]{../plots/ntk_pheno/ntk_eigvals_L0_L1_L2_n_5.pdf}
  \vspace{0.5cm}
  \caption{The first five eigenvalues of the NTK for L0, L1, and L2 data. Error
  bands correspond to one-sigma uncertainties over the ensemble of networks.}
  \label{fig:EigvalsComparison}
\end{figure}
% ===================================
One may ask how the eigenvalues of the NTK contribute to the variation of the
NTK. In Fig.~\ref{fig:EigvalsComparison}, the first five eigenvalues of the NTK
are displayed for L0, L1, and L2 data. We can make a few observations upon
inspecting these plots. First, we notice that the way in which data is generated
has an impact on the eigenvalues of the NTK. In general, the uncertainty bands
for L2 data are larger than those for L1 and L0 data, indicating that the NTK is
more sensitive to the noise in the data. This is consistent with the observation
made in Fig.~\ref{fig:NTKTime}. Second, we observe that the initial hierarchy of
the eigenvalues, Fig.~\ref{fig:NTKSpectrum}, is not preserved during training.
While the first eigenvalue remains dominant, the other eigenvalues grow with
time. This fact, combined with the analysis of Eq.~\eqref{eq:FlowSolution}
\ac{(this reference will be likely changed)}, suggests that more ``physical''
features become learnable during training. Most importantly, being these values
non-zero, they can be learned in a finite time and not require
$T\rightarrow\infty$ to be learned, which is unpractical.

% ===================================
\begin{figure}[h!]
  \centering
  \includegraphics[width=0.45\textwidth]{../plots/ntk_pheno/delta_ntk_arch.pdf}
  \includegraphics[width=0.45\textwidth]{../plots/ntk_pheno/ntk_eigvals_single_plot_arch.pdf}
  \caption{Comparison of the variation of the NTK during training (left) and the
  first three eigenvalues (right) for two different architectures with sizes
  $[28,20]$ and $[100,100]$ respectively. In both cases, L1 data is used. Error
  bands correspond to one-sigma uncertainties over the ensemble of networks.}
  \label{fig:NTKTimeDiffArch}
\end{figure}
% ===================================

\ldd{Then there is the dependence on the architecture... are we going to repeat this for three/four different
architectures?}


% ===================================
\begin{figure}[h!]
  \centering
  \includegraphics[width=1\textwidth]{plots/ntk_pheno/ntk_alignment.pdf}
  \caption{Matrix $A$ as defined in Eq.~\eqref{eq:MatrixA} for L1 data and for a
  single replica of the NTK. The matrix is shown at different epochs of the
  training process, indicated in the top of each panel. The white dashed line
  indicates the cut-off tolerance that we imposed to the eigenvalues of the NTK
  (see Appendix...?).}
  \label{fig:NtkMAlign}
\end{figure}
% ===================================
It has been argued before that there is a non-trivial interplay between the
eigenspace of the NTK and that of the matrix $M$. Indeed, the former encodes the
model dependence, while the latter brings physical information. Of course the
two matrices are independent at initialisation, and we do not expect any
alignment patter between the two. However, this picture might change during
training, as the NTK evolves and the model learns the target function. To
quantify this alignment, we define the matrix $A$ as
\begin{equation}
  A_{kk'} = \left( \left< z^{(k)}, v^{(k')}\right> \right)^2 = \cos^2(\theta_{kk'}) \;,
  \label{eq:MatrixA}
\end{equation}
where $z^{(k)}$ and $v^{(k')}$ are the $k$-th and $k'$-th eigenvectors of the
NTK and $M$, respectively. The matrix $A$ is thus a measure of the alignment
between the eigenspaces of the two matrices. In Fig.~\ref{fig:NtkMAlign}, we
show the matrix $A$ at different epochs of the training for L2 data and for a
single NTK replica.


\FloatBarrier<|MERGE_RESOLUTION|>--- conflicted
+++ resolved
@@ -39,13 +39,9 @@
 % ===================================
 \begin{figure}[h!]
   \centering
-<<<<<<< HEAD
+
   \includegraphics[width=0.90\textwidth]{../plots/ntk_pheno/ntk_initialization_arch.pdf}
-  \caption{Spectrum of the NTK for the first three architectures displayed in
-=======
-  \includegraphics[width=0.90\textwidth]{plots/ntk_eigenvalue_spectrum.pdf}
   \caption{Spectrum of the NTK for the architectures shown in
->>>>>>> c58137a6
   Fig.~\ref{fig:NTKInit}. \ac{I'm thinking of removing uncertainty bands.}}
   \label{fig:NTKSpectrum}
 \end{figure}
@@ -112,8 +108,6 @@
 infinite-width networks during training can be applied only after the initial
 phase, when the NTK has stabilized, as discussed later in this article.
 
-<<<<<<< HEAD
-=======
 \begin{figure}
   \centering
   \includegraphics[width=0.75\textwidth]{plots/eigval_L0.png}
@@ -121,7 +115,6 @@
   \label{fig:NTKFirstEigval}
 \end{figure}
 
->>>>>>> c58137a6
 % ===================================
 \begin{figure}[h!]
   \centering
